--- conflicted
+++ resolved
@@ -26,38 +26,19 @@
   Trash2,
   Activity,
   Eye,
-  Zap,
-  TestTube,
-  HardDrive,
-  Search,
-  Upload,
-  Volume2
+  Zap
 } from 'lucide-react';
 import { useAuth } from '@/contexts/AuthContext';
 import { diagnosticLogger, ArchiveValidationResult, DiagnosticEvent } from '@/services/diagnosticLogger';
 import MemoryRecordingManager from './MemoryRecordingManager';
-import { voiceRecordingService, testGuestRecording, testAuthenticatedRecording, checkDatabaseRecordings, checkGuestRecordings } from '@/services/voiceRecording';
-import { conversationRecordingService } from '@/services/conversationRecording';
-import { useToast } from '@/hooks/use-toast';
-import { supabase } from '@/integrations/supabase/client';
 
 export const VoiceArchiveDiagnosticsPanel: React.FC = () => {
   const { user } = useAuth();
-  const { toast } = useToast();
   const [validationResult, setValidationResult] = useState<ArchiveValidationResult | null>(null);
   const [isValidating, setIsValidating] = useState(false);
   const [recentEvents, setRecentEvents] = useState<DiagnosticEvent[]>([]);
   const [autoRefresh, setAutoRefresh] = useState(false);
-<<<<<<< HEAD
-  const [refreshInterval, setRefreshInterval] = useState<number | null>(null);
-  const [isCreatingTest, setIsCreatingTest] = useState(false);
-  const [isTestingRecording, setIsTestingRecording] = useState(false);
-  const [databaseRecordings, setDatabaseRecordings] = useState<any[]>([]);
-  const [isLoadingDatabase, setIsLoadingDatabase] = useState(false);
-  const [storageInspection, setStorageInspection] = useState<any>(null);
-=======
   const [refreshInterval, setRefreshInterval] = useState<NodeJS.Timeout | null>(null);
->>>>>>> b6daf1c7
 
   useEffect(() => {
     // Load initial events
@@ -129,519 +110,6 @@
     setRecentEvents([]);
     setValidationResult(null);
   };
-
-  // Create a test recording that will appear in the archive
-  const createTestRecording = async () => {
-    if (!user?.id) {
-      toast({
-        title: "Authentication Required",
-        description: "Please log in to create test recordings",
-        variant: "destructive"
-      });
-      return;
-    }
-
-    setIsCreatingTest(true);
-    try {
-      console.log('🧪 Creating test recording for archive...');
-      
-      // Create synthetic audio data (silence)
-      const audioContext = new AudioContext();
-      const duration = 5; // 5 seconds
-      const sampleRate = audioContext.sampleRate;
-      const numberOfChannels = 1;
-      const length = sampleRate * duration;
-      
-      const audioBuffer = audioContext.createBuffer(numberOfChannels, length, sampleRate);
-      
-      // Add some simple tone to make it a valid audio file
-      const channelData = audioBuffer.getChannelData(0);
-      for (let i = 0; i < length; i++) {
-        channelData[i] = Math.sin(2 * Math.PI * 440 * i / sampleRate) * 0.1; // 440Hz tone at low volume
-      }
-
-      // Convert to blob
-      const offlineContext = new OfflineAudioContext(numberOfChannels, length, sampleRate);
-      const source = offlineContext.createBufferSource();
-      source.buffer = audioBuffer;
-      source.connect(offlineContext.destination);
-      source.start(0);
-      
-      const renderedBuffer = await offlineContext.startRendering();
-      
-      // Create a WAV file blob
-      const wavBlob = bufferToWav(renderedBuffer);
-      
-      console.log('🎵 Generated test audio:', {
-        duration,
-        size: wavBlob.size,
-        type: wavBlob.type
-      });
-
-      console.log('🎵 Proceeding with test recording generation...');
-      
-      // Upload directly to Supabase storage
-      const timestamp = new Date().toISOString().replace(/[:.]/g, '-');
-      const filename = `test_recording_${timestamp}.wav`;
-      const storagePath = `${user.id}/${filename}`;
-      
-      console.log('☁️ Uploading test file to:', storagePath);
-      const { data: uploadData, error: uploadError } = await supabase.storage
-        .from('voice-recordings')
-        .upload(storagePath, wavBlob, {
-          contentType: 'audio/wav',
-          cacheControl: '3600'
-        });
-
-      if (uploadError) {
-        throw uploadError;
-      }
-
-      console.log('☁️ Test audio uploaded:', uploadData.path);
-
-      // Create database record
-      const { data: dbData, error: dbError } = await supabase
-        .from('voice_recordings')
-        .insert({
-          user_id: user.id,
-          session_id: `test-${Date.now()}`,
-          recording_type: 'test',
-          storage_path: uploadData.path,
-          original_filename: filename,
-          file_size_bytes: wavBlob.size,
-          duration_seconds: duration,
-          mime_type: 'audio/wav',
-          transcript_text: '[Test Recording] This is a synthetic test recording created by the admin diagnostics panel.',
-          conversation_summary: `Admin test recording (${duration}s) - Created for archive testing`,
-          session_mode: 'admin_test',
-          conversation_phase: 'completed',
-          memory_ids: [],
-          topics: ['test', 'admin', 'diagnostics']
-        })
-        .select()
-        .single();
-
-      if (dbError) {
-        console.error('❌ Database save failed:', dbError);
-        throw dbError;
-      }
-
-      console.log('✅ Test recording saved to database:', dbData.id);
-      
-      toast({
-        title: "✅ Test Recording Created",
-        description: `Test recording ${filename} successfully saved to archive. Duration: ${duration}s, Size: ${(wavBlob.size / 1024).toFixed(1)}KB`,
-        variant: "default"
-      });
-
-      // Refresh database view
-      await loadDatabaseRecordings();
-      loadRecentEvents();
-
-    } catch (error) {
-      console.error('❌ Failed to create test recording:', error);
-      toast({
-        title: "❌ Test Recording Failed",
-        description: error instanceof Error ? error.message : 'Unknown error occurred',
-        variant: "destructive"
-      });
-    } finally {
-      setIsCreatingTest(false);
-    }
-  };
-
-  // Convert AudioBuffer to WAV blob
-  const bufferToWav = (buffer: AudioBuffer): Blob => {
-    const length = buffer.length;
-    const arrayBuffer = new ArrayBuffer(44 + length * 2);
-    const view = new DataView(arrayBuffer);
-    
-    // WAV header
-    const writeString = (offset: number, string: string) => {
-      for (let i = 0; i < string.length; i++) {
-        view.setUint8(offset + i, string.charCodeAt(i));
-      }
-    };
-    
-    writeString(0, 'RIFF');
-    view.setUint32(4, 36 + length * 2, true);
-    writeString(8, 'WAVE');
-    writeString(12, 'fmt ');
-    view.setUint32(16, 16, true);
-    view.setUint16(20, 1, true);
-    view.setUint16(22, 1, true);
-    view.setUint32(24, buffer.sampleRate, true);
-    view.setUint32(28, buffer.sampleRate * 2, true);
-    view.setUint16(32, 2, true);
-    view.setUint16(34, 16, true);
-    writeString(36, 'data');
-    view.setUint32(40, length * 2, true);
-    
-    // Convert float samples to 16-bit PCM
-    const channelData = buffer.getChannelData(0);
-    let offset = 44;
-    for (let i = 0; i < length; i++) {
-      const sample = Math.max(-1, Math.min(1, channelData[i]));
-      view.setInt16(offset, sample * 0x7FFF, true);
-      offset += 2;
-    }
-    
-    return new Blob([arrayBuffer], { type: 'audio/wav' });
-  };
-
-  // Test the full recording pipeline
-  const testRecordingPipeline = async () => {
-    setIsTestingRecording(true);
-    try {
-      console.log('🧪 Testing recording pipeline...');
-      
-      if (user?.id) {
-        // Test authenticated user recording
-        const result = await testAuthenticatedRecording();
-        if (result.success) {
-          toast({
-            title: "✅ Authenticated Recording Test Passed",
-            description: "Database insertion successful for authenticated user",
-            variant: "default"
-          });
-        } else {
-          throw new Error(`Authenticated test failed: ${result.error}`);
-        }
-      } else {
-        // Test guest recording
-        const result = await testGuestRecording();
-        if (result.success) {
-          toast({
-            title: "✅ Guest Recording Test Passed",
-            description: "Database insertion successful for guest user",
-            variant: "default"
-          });
-        } else {
-          throw new Error(`Guest test failed: ${result.error}`);
-        }
-      }
-      
-      await loadDatabaseRecordings();
-      
-    } catch (error) {
-      console.error('❌ Recording pipeline test failed:', error);
-      toast({
-        title: "❌ Recording Test Failed",
-        description: error instanceof Error ? error.message : 'Unknown error occurred',
-        variant: "destructive"
-      });
-    } finally {
-      setIsTestingRecording(false);
-    }
-  };
-
-  // Load database recordings for inspection
-  const loadDatabaseRecordings = async () => {
-    setIsLoadingDatabase(true);
-    try {
-      const result = await checkDatabaseRecordings();
-      if (result.success) {
-        setDatabaseRecordings(result.data || []);
-      } else {
-        throw new Error(result.error || 'Failed to load recordings');
-      }
-    } catch (error) {
-      console.error('❌ Failed to load database recordings:', error);
-      toast({
-        title: "❌ Database Load Failed",
-        description: error instanceof Error ? error.message : 'Unknown error',
-        variant: "destructive"
-      });
-    } finally {
-      setIsLoadingDatabase(false);
-    }
-  };
-
-  // Check available storage buckets first
-  const checkStorageBuckets = async () => {
-    try {
-      console.log('🔍 Checking available storage buckets...');
-      
-      const { data: buckets, error } = await supabase.storage.listBuckets();
-      
-      if (error) {
-        console.error('❌ Failed to list buckets:', error);
-        return { success: false, error };
-      }
-      
-      console.log('📦 Available buckets:', buckets);
-      return { success: true, buckets };
-      
-    } catch (error) {
-      console.error('❌ Bucket listing exception:', error);
-      return { success: false, error };
-    }
-  };
-
-  // Try to create voice recordings bucket (may fail due to RLS)
-  const createVoiceRecordingsBucket = async () => {
-    try {
-      console.log('🔨 Attempting to create voice-recordings bucket...');
-      console.log('⚠️ Note: This may fail due to RLS policies - that\'s normal');
-      
-      const { data, error } = await supabase.storage.createBucket('voice-recordings', {
-        public: false, // Private bucket
-        allowedMimeTypes: ['audio/webm', 'audio/wav', 'audio/mpeg', 'audio/mp4'],
-        fileSizeLimit: 50 * 1024 * 1024 // 50MB limit
-      });
-      
-      if (error) {
-        console.error('❌ Bucket creation failed (likely RLS policy):', error);
-        
-        // Check if bucket actually exists despite the error
-        const { data: buckets } = await supabase.storage.listBuckets();
-        const bucketExists = buckets?.find(b => b.name === 'voice-recordings');
-        
-        if (bucketExists) {
-          console.log('✅ Bucket exists despite creation error - RLS prevented creation but bucket is available');
-          return { success: true, data: bucketExists, note: 'Bucket exists (RLS prevented creation)' };
-        }
-        
-        return { 
-          success: false, 
-          error, 
-          isRLSError: error.message?.includes('RLS') || error.message?.includes('policy'),
-          suggestion: 'Bucket creation requires admin privileges. Contact your Supabase administrator to create the voice-recordings bucket.'
-        };
-      }
-      
-      console.log('✅ Bucket created successfully:', data);
-      return { success: true, data };
-      
-    } catch (error) {
-      console.error('❌ Bucket creation exception:', error);
-      return { success: false, error };
-    }
-  };
-
-  // Comprehensive bucket diagnostic test
-  const runComprehensiveBucketTest = async () => {
-    try {
-      console.log('🧪🔍 Running comprehensive bucket diagnostics...');
-      
-      if (!user?.id) {
-        throw new Error('User authentication required for upload test');
-      }
-
-      const results = {
-        bucketList: null as any,
-        voiceBucketExists: false,
-        memoryBucketExists: false,
-        uploadTest: null as any,
-        pathTest: null as any,
-        conflictCheck: null as any
-      };
-
-      // 1. List all buckets
-      console.log('🔍 Step 1: Listing all buckets...');
-      const { data: buckets, error: bucketError } = await supabase.storage.listBuckets();
-      results.bucketList = { buckets: buckets || [], error: bucketError };
-      
-      if (buckets) {
-        results.voiceBucketExists = buckets.some(b => b.name === 'voice-recordings');
-        results.memoryBucketExists = buckets.some(b => b.name === 'memory-images');
-        console.log('📦 Available buckets:', buckets.map(b => b.name));
-        console.log('✅ voice-recordings exists:', results.voiceBucketExists);
-        console.log('✅ memory-images exists:', results.memoryBucketExists);
-      }
-
-      // 2. Test upload to voice-recordings
-      if (results.voiceBucketExists) {
-        console.log('🔍 Step 2: Testing upload to voice-recordings...');
-        const testBlob = new Blob(['test audio data'], { type: 'audio/wav' });
-        const testPath = `${user.id}/diagnostic-test-${Date.now()}.wav`;
-        
-        const { data: uploadData, error: uploadError } = await supabase.storage
-          .from('voice-recordings')
-          .upload(testPath, testBlob, {
-            contentType: 'audio/wav',
-            cacheControl: '3600'
-          });
-        
-        results.uploadTest = { 
-          success: !uploadError, 
-          data: uploadData, 
-          error: uploadError,
-          path: testPath
-        };
-        
-        if (uploadData) {
-          console.log('✅ Upload successful to:', uploadData.path);
-          
-          // Clean up test file
-          await supabase.storage.from('voice-recordings').remove([testPath]);
-          console.log('🧹 Test file cleaned up');
-        }
-      }
-
-      // 3. Test path listing  
-      console.log('🔍 Step 3: Testing path listing...');
-      const { data: files, error: listError } = await supabase.storage
-        .from('voice-recordings')
-        .list(user.id, { limit: 5 });
-      
-      results.pathTest = {
-        success: !listError,
-        files: files || [],
-        error: listError,
-        userFolder: user.id
-      };
-
-      // 4. Check for naming conflicts
-      console.log('🔍 Step 4: Checking for naming conflicts...');
-      const conflictTests = [];
-      
-      // Test if 'voice-recordings' might be confused with 'memory-images'
-      const testPaths = [
-        'voice-recordings',
-        'memory-images', 
-        'voice_recordings',
-        'recordings',
-        'audio'
-      ];
-      
-      for (const testBucket of testPaths) {
-        try {
-          const { data: testList } = await supabase.storage
-            .from(testBucket)
-            .list('', { limit: 1 });
-          conflictTests.push({ bucket: testBucket, accessible: true });
-        } catch {
-          conflictTests.push({ bucket: testBucket, accessible: false });
-        }
-      }
-      
-      results.conflictCheck = conflictTests;
-
-      console.log('📊 Diagnostic Results:', results);
-      
-      return { success: true, results };
-      
-    } catch (error) {
-      console.error('❌ Comprehensive test exception:', error);
-      return { success: false, error, results: null };
-    }
-  };
-
-  // Test upload without creating bucket (for RLS environments)
-  const testUploadWithoutBucketCreation = async () => {
-    const result = await runComprehensiveBucketTest();
-    
-    if (result.success && result.results) {
-      const { results } = result;
-      
-      if (!results.voiceBucketExists) {
-        return {
-          success: false,
-          error: { message: 'voice-recordings bucket not found in Supabase' },
-          suggestion: 'The voice-recordings bucket does not exist in your Supabase project. Please create it in the Supabase dashboard.'
-        };
-      }
-      
-      if (!results.uploadTest.success) {
-        return {
-          success: false,
-          error: results.uploadTest.error,
-          suggestion: 'Upload failed - check bucket permissions and RLS policies.'
-        };
-      }
-      
-      return {
-        success: true,
-        data: results.uploadTest.data,
-        diagnostics: results
-      };
-    }
-    
-    return result;
-  };
-
-  // Inspect storage bucket
-  const inspectStorage = async () => {
-    try {
-      console.log('🔍 Inspecting storage bucket...');
-      
-      // First check if buckets exist
-      const bucketCheck = await checkStorageBuckets();
-      if (!bucketCheck.success) {
-        throw new Error(`Bucket check failed: ${bucketCheck.error}`);
-      }
-      
-      const voiceBucket = bucketCheck.buckets?.find(b => b.name === 'voice-recordings');
-      if (!voiceBucket) {
-        console.log('⚠️ voice-recordings bucket not found, attempting to create...');
-        
-        const createResult = await createVoiceRecordingsBucket();
-        if (!createResult.success) {
-          throw new Error(`Failed to create bucket: ${createResult.error}`);
-        }
-        
-        toast({
-          title: "✅ Storage Bucket Created",
-          description: "voice-recordings bucket created successfully",
-          variant: "default"
-        });
-      }
-      
-      // Now try to list files
-      const { data: files, error } = await supabase.storage
-        .from('voice-recordings')
-        .list(user?.id || 'guest', {
-          limit: 20,
-          sortBy: { column: 'created_at', order: 'desc' }
-        });
-
-      if (error) {
-        // If folder doesn't exist, that's okay - it will be created when first file is uploaded
-        if (error.message?.includes('not found') || error.message?.includes('does not exist')) {
-          console.log('📁 User folder does not exist yet - will be created on first upload');
-          setStorageInspection({
-            files: [],
-            userFolder: user?.id || 'guest',
-            totalFiles: 0,
-            buckets: bucketCheck.buckets,
-            bucketExists: true,
-            folderExists: false
-          });
-        } else {
-          throw error;
-        }
-      } else {
-        setStorageInspection({
-          files: files || [],
-          userFolder: user?.id || 'guest',
-          totalFiles: files?.length || 0,
-          buckets: bucketCheck.buckets,
-          bucketExists: true,
-          folderExists: true
-        });
-      }
-
-      toast({
-        title: "📁 Storage Inspected",
-        description: `Found ${files?.length || 0} files in storage. Bucket exists: ${voiceBucket ? 'Yes' : 'No'}`,
-        variant: "default"
-      });
-
-    } catch (error) {
-      console.error('❌ Storage inspection failed:', error);
-      toast({
-        title: "❌ Storage Inspection Failed",
-        description: error instanceof Error ? error.message : 'Unknown error',
-        variant: "destructive"
-      });
-    }
-  };
-
-  // Load database recordings on component mount
-  useEffect(() => {
-    loadDatabaseRecordings();
-  }, []);
 
   const getStatusIcon = (success: boolean) => {
     return success ? (
@@ -863,767 +331,12 @@
       <Tabs defaultValue="recent" className="space-y-4">
         <TabsList className="bg-slate-800/50 border-slate-700">
           <TabsTrigger value="recent">Recent Events</TabsTrigger>
-          <TabsTrigger value="testing">Testing Tools</TabsTrigger>
-          <TabsTrigger value="database-inspect">Database Inspector</TabsTrigger>
-          <TabsTrigger value="storage-inspect">Storage Inspector</TabsTrigger>
           <TabsTrigger value="generator">Recording Generator</TabsTrigger>
           <TabsTrigger value="voice">Voice Recording</TabsTrigger>
           <TabsTrigger value="memory">Memory Saving</TabsTrigger>
           <TabsTrigger value="archive">Archive Display</TabsTrigger>
           <TabsTrigger value="database">Database</TabsTrigger>
         </TabsList>
-
-        <TabsContent value="testing">
-          <Card className="bg-slate-800/50 border-slate-700">
-            <CardHeader>
-              <CardTitle className="text-white flex items-center gap-2">
-                <TestTube className="w-5 h-5" />
-                Recording Testing Tools
-              </CardTitle>
-              <CardDescription className="text-slate-300">
-                Create test recordings and validate the recording pipeline
-              </CardDescription>
-            </CardHeader>
-            <CardContent className="space-y-4">
-              <div className="grid grid-cols-1 md:grid-cols-2 gap-4">
-                <Card className="bg-slate-900/50 border-slate-600">
-                  <CardHeader>
-                    <CardTitle className="text-white text-lg flex items-center gap-2">
-                      <Volume2 className="w-4 h-4" />
-                      Create Test Recording
-                    </CardTitle>
-                    <CardDescription className="text-slate-300">
-                      Generate a synthetic test recording that will appear in the Archive
-                    </CardDescription>
-                  </CardHeader>
-                  <CardContent>
-                    <Button 
-                      onClick={createTestRecording} 
-                      disabled={isCreatingTest}
-                      className="w-full bg-green-600 hover:bg-green-700"
-                    >
-                      {isCreatingTest ? (
-                        <RefreshCw className="w-4 h-4 animate-spin" />
-                      ) : (
-                        <Upload className="w-4 h-4" />
-                      )}
-                      {isCreatingTest ? 'Creating Test Recording...' : 'Create Test Recording'}
-                    </Button>
-                    <p className="text-xs text-slate-400 mt-2">
-                      Creates a 5-second synthetic audio file with metadata and saves it to your archive.
-                    </p>
-                  </CardContent>
-                </Card>
-
-                <Card className="bg-slate-900/50 border-slate-600">
-                  <CardHeader>
-                    <CardTitle className="text-white text-lg flex items-center gap-2">
-                      <Zap className="w-4 h-4" />
-                      Test Recording Pipeline
-                    </CardTitle>
-                    <CardDescription className="text-slate-300">
-                      Test database insertion and recording service functionality
-                    </CardDescription>
-                  </CardHeader>
-                  <CardContent>
-                    <Button 
-                      onClick={async () => {
-                        setIsTestingRecording(true);
-                        try {
-                          console.log('🔍🚨 RLS POLICY TEST - Testing voice_recordings table INSERT permissions');
-                          
-                          if (!user?.id) {
-                            throw new Error('User authentication required for RLS test');
-                          }
-
-                          // Test 1: Try to INSERT into voice_recordings table
-                          console.log('📝 Step 1: Testing INSERT into voice_recordings table...');
-                          const testData = {
-                            user_id: user.id,
-                            session_id: `rls-test-${Date.now()}`,
-                            recording_type: 'test',
-                            storage_path: 'test/path.webm',
-                            original_filename: 'test.webm',
-                            file_size_bytes: 1000,
-                            duration_seconds: 5.0,
-                            mime_type: 'audio/webm',
-                            transcript_text: 'RLS test recording',
-                            conversation_summary: 'Test for RLS policy validation',
-                            session_mode: 'rls_test'
-                          };
-                          
-                          const { data: insertData, error: insertError } = await supabase
-                            .from('voice_recordings')
-                            .insert([testData])
-                            .select()
-                            .single();
-                          
-                          if (insertError) {
-                            console.error('❌ voice_recordings INSERT failed - RLS BLOCKING:', insertError);
-                            throw new Error(`RLS Policy Blocks INSERT: ${insertError.message}`);
-                          }
-                          
-                          console.log('✅ voice_recordings INSERT successful:', insertData);
-                          
-                          // Test 2: Try to SELECT from voice_recordings table
-                          console.log('📝 Step 2: Testing SELECT from voice_recordings table...');
-                          const { data: selectData, error: selectError } = await supabase
-                            .from('voice_recordings')
-                            .select('*')
-                            .eq('user_id', user.id)
-                            .limit(5);
-                          
-                          if (selectError) {
-                            console.error('❌ voice_recordings SELECT failed - RLS BLOCKING:', selectError);
-                          } else {
-                            console.log('✅ voice_recordings SELECT successful, found records:', selectData?.length || 0);
-                          }
-                          
-                          // Test 3: Storage bucket RLS test
-                          console.log('📝 Step 3: Testing storage bucket upload permissions...');
-                          const testBlob = new Blob(['RLS test audio'], { type: 'audio/wav' });
-                          const testStoragePath = `${user.id}/rls-test-${Date.now()}.wav`;
-                          
-                          const { data: storageData, error: storageError } = await supabase.storage
-                            .from('voice-recordings')
-                            .upload(testStoragePath, testBlob, {
-                              contentType: 'audio/wav'
-                            });
-                          
-                          if (storageError) {
-                            console.error('❌ Storage upload failed - RLS/Policy BLOCKING:', storageError);
-                            throw new Error(`Storage RLS Blocks Upload: ${storageError.message}`);
-                          }
-                          
-                          console.log('✅ Storage upload successful:', storageData);
-                          
-                          // Test 4: Verify file actually exists and can be retrieved
-                          console.log('📝 Step 4: Verifying file exists and can be retrieved...');
-                          const { data: urlData } = supabase.storage
-                            .from('voice-recordings')
-                            .getPublicUrl(testStoragePath);
-                          
-                          if (urlData?.publicUrl) {
-                            const response = await fetch(urlData.publicUrl);
-                            if (response.ok) {
-                              const blob = await response.blob();
-                              console.log('✅ File retrieval successful:', {
-                                size: blob.size,
-                                type: blob.type,
-                                url: urlData.publicUrl
-                              });
-                            } else {
-                              console.warn('⚠️ File uploaded but retrieval failed:', response.status);
-                            }
-                          }
-                          
-                          // Clean up test data
-                          await supabase
-                            .from('voice_recordings')
-                            .delete()
-                            .eq('id', insertData.id);
-                            
-                          await supabase.storage
-                            .from('voice-recordings')
-                            .remove([testStoragePath]);
-                          
-                          console.log('🧹 Test data cleaned up');
-                          
-                          toast({
-                            title: "✅ RLS & File Save Test PASSED",
-                            description: "Database INSERT, storage upload, and file retrieval all work correctly",
-                            variant: "default"
-                          });
-                          
-                        } catch (error: any) {
-                          console.error('❌🚨 RLS TEST FAILED:', error);
-                          toast({
-                            title: "❌ RLS Policy Blocking",
-                            description: error.message || 'RLS policies prevent recording operations',
-                            variant: "destructive"
-                          });
-                        } finally {
-                          setIsTestingRecording(false);
-                        }
-                      }}
-                      disabled={isTestingRecording}
-                      className="w-full bg-red-600 hover:bg-red-700"
-                    >
-                      {isTestingRecording ? (
-                        <RefreshCw className="w-4 h-4 animate-spin" />
-                      ) : (
-                        <TestTube className="w-4 h-4" />
-                      )}
-                      {isTestingRecording ? 'Testing RLS...' : 'Test RLS Policies'}
-                    </Button>
-                    <p className="text-xs text-slate-400 mt-2">
-                      Tests if RLS policies allow INSERT to voice_recordings table and storage uploads.
-                    </p>
-                  </CardContent>
-                </Card>
-              </div>
-
-              {/* Audio File Save Testing */}
-              <div className="grid grid-cols-1 gap-4">
-                <Card className="bg-slate-900/50 border-slate-600">
-                  <CardHeader>
-                    <CardTitle className="text-white text-lg flex items-center gap-2">
-                      <HardDrive className="w-4 h-4" />
-                      Audio File Save Test
-                    </CardTitle>
-                    <CardDescription className="text-slate-300">
-                      Test complete audio file save & retrieval process with on-screen confirmation
-                    </CardDescription>
-                  </CardHeader>
-                  <CardContent>
-                    <Button 
-                      onClick={async () => {
-                        if (!user?.id) {
-                          toast({
-                            title: "Authentication Required",
-                            description: "Please log in to test audio file saves",
-                            variant: "destructive"
-                          });
-                          return;
-                        }
-
-                        setIsTestingRecording(true);
-                        try {
-                          console.log('🎵📁 COMPREHENSIVE AUDIO FILE SAVE TEST');
-                          
-                          // Step 1: Create real audio content
-                          console.log('🎵 Step 1: Creating test audio with real content...');
-                          const audioContext = new AudioContext();
-                          const duration = 3; // 3 seconds
-                          const sampleRate = audioContext.sampleRate;
-                          const numberOfChannels = 1;
-                          const length = sampleRate * duration;
-                          
-                          const audioBuffer = audioContext.createBuffer(numberOfChannels, length, sampleRate);
-                          const channelData = audioBuffer.getChannelData(0);
-                          
-                          // Create a more complex audio signal (multiple tones + voice simulation)
-                          for (let i = 0; i < length; i++) {
-                            const time = i / sampleRate;
-                            const tone1 = Math.sin(2 * Math.PI * 440 * time) * 0.1; // 440Hz
-                            const tone2 = Math.sin(2 * Math.PI * 880 * time) * 0.05; // 880Hz  
-                            const noise = (Math.random() - 0.5) * 0.02; // Some noise
-                            channelData[i] = tone1 + tone2 + noise;
-                          }
-
-                          // Convert to WAV blob
-                          const wavBlob = bufferToWav(audioBuffer);
-                          console.log('✅ Audio created:', {
-                            duration: `${duration}s`,
-                            size: `${(wavBlob.size / 1024).toFixed(1)}KB`,
-                            sampleRate: `${sampleRate}Hz`,
-                            channels: numberOfChannels
-                          });
-
-                          // Step 2: Upload to storage with detailed path tracking
-                          const timestamp = Date.now();
-                          const filename = `audio_save_test_${timestamp}.wav`;
-                          const storagePath = `${user.id}/${filename}`;
-                          
-                          console.log('☁️ Step 2: Uploading to storage...');
-                          console.log('📁 Storage path:', storagePath);
-                          
-                          const { data: uploadData, error: uploadError } = await supabase.storage
-                            .from('voice-recordings')
-                            .upload(storagePath, wavBlob, {
-                              contentType: 'audio/wav',
-                              cacheControl: '3600'
-                            });
-
-                          if (uploadError) {
-                            console.error('❌ Upload failed:', uploadError);
-                            throw new Error(`Storage upload failed: ${uploadError.message}`);
-                          }
-
-                          console.log('✅ Upload successful:', uploadData);
-                          
-                          // Step 3: Verify file exists in storage
-                          console.log('🔍 Step 3: Verifying file exists in storage...');
-                          const { data: listData, error: listError } = await supabase.storage
-                            .from('voice-recordings')
-                            .list(user.id, {
-                              search: filename
-                            });
-
-                          if (listError || !listData?.find(f => f.name === filename)) {
-                            throw new Error('File not found in storage after upload!');
-                          }
-
-                          console.log('✅ File verified in storage:', filename);
-
-                          // Step 4: Get download URL
-                          console.log('🔗 Step 4: Getting download URL...');
-                          const { data: urlData } = supabase.storage
-                            .from('voice-recordings')
-                            .getPublicUrl(storagePath);
-
-                          if (!urlData?.publicUrl) {
-                            throw new Error('Failed to get download URL');
-                          }
-
-                          console.log('✅ Download URL generated:', urlData.publicUrl);
-
-                          // Step 5: Test file retrieval
-                          console.log('📥 Step 5: Testing file retrieval...');
-                          const response = await fetch(urlData.publicUrl);
-                          if (!response.ok) {
-                            throw new Error(`File retrieval failed: ${response.status} ${response.statusText}`);
-                          }
-
-                          const retrievedBlob = await response.blob();
-                          console.log('✅ File retrieved:', {
-                            size: `${(retrievedBlob.size / 1024).toFixed(1)}KB`,
-                            type: retrievedBlob.type,
-                            matches: retrievedBlob.size === wavBlob.size ? 'Yes' : 'No'
-                          });
-
-                          // Step 6: Save to database with complete metadata
-                          console.log('💾 Step 6: Saving to database...');
-                          const { data: dbData, error: dbError } = await supabase
-                            .from('voice_recordings')
-                            .insert({
-                              user_id: user.id,
-                              session_id: `audio-save-test-${timestamp}`,
-                              recording_type: 'audio_save_test',
-                              storage_path: uploadData.path,
-                              original_filename: filename,
-                              file_size_bytes: wavBlob.size,
-                              duration_seconds: duration,
-                              mime_type: 'audio/wav',
-                              transcript_text: '[Audio Save Test] Multi-tone test audio with 440Hz + 880Hz frequencies',
-                              conversation_summary: `Audio file save test - ${duration}s test audio with multiple tones`,
-                              session_mode: 'audio_file_test',
-                              conversation_phase: 'completed',
-                              memory_ids: [],
-                              topics: ['audio_test', 'file_save', 'diagnostics', 'multi-tone_test_signal', 'audio_save_verification']
-                            })
-                            .select()
-                            .single();
-
-                          if (dbError) {
-                            console.error('❌ Database save failed:', dbError);
-                            throw new Error(`Database save failed: ${dbError.message}`);
-                          }
-
-                          console.log('✅ Database record created:', dbData.id);
-
-                          // Step 7: Verify complete roundtrip
-                          console.log('🔄 Step 7: Testing complete roundtrip...');
-                          const { data: retrievedRecord } = await supabase
-                            .from('voice_recordings')
-                            .select('*')
-                            .eq('id', dbData.id)
-                            .single();
-
-                          if (!retrievedRecord) {
-                            throw new Error('Database record not found after creation!');
-                          }
-
-                          // Step 8: Test audio playback capability
-                          console.log('🔊 Step 8: Creating audio element for playback test...');
-                          const audio = new Audio(urlData.publicUrl);
-                          
-                          // Test that audio can be loaded (don't actually play it to avoid noise)
-                          await new Promise((resolve, reject) => {
-                            audio.addEventListener('canplaythrough', () => {
-                              console.log('✅ Audio playback ready');
-                              resolve(true);
-                            });
-                            audio.addEventListener('error', (e) => {
-                              console.error('❌ Audio playback error:', e);
-                              reject(new Error('Audio playback test failed'));
-                            });
-                            audio.load();
-                            
-                            // Timeout after 5 seconds
-                            setTimeout(() => reject(new Error('Audio load timeout')), 5000);
-                          });
-
-                          // Success! Display comprehensive results
-                          const results = {
-                            fileSize: wavBlob.size,
-                            storagePath: uploadData.path,
-                            downloadUrl: urlData.publicUrl,
-                            databaseId: dbData.id,
-                            duration: duration,
-                            roundtripSuccess: true,
-                            playbackReady: true
-                          };
-
-                          console.log('🎉 AUDIO FILE SAVE TEST - COMPLETE SUCCESS!', results);
-
-                          toast({
-                            title: "✅ Audio File Save Test - PASSED",
-                            description: `File saved, retrieved & verified! Size: ${(wavBlob.size/1024).toFixed(1)}KB | Duration: ${duration}s | DB ID: ${dbData.id}`,
-                            variant: "default"
-                          });
-
-                          // Refresh database view to show new record
-                          await loadDatabaseRecordings();
-                          loadRecentEvents();
-
-                          // Clean up test file (optional - comment out to keep for inspection)
-                          // await supabase.storage.from('voice-recordings').remove([storagePath]);
-                          // await supabase.from('voice_recordings').delete().eq('id', dbData.id);
-                          
-                        } catch (error: any) {
-                          console.error('❌🚨 AUDIO FILE SAVE TEST FAILED:', error);
-                          toast({
-                            title: "❌ Audio File Save Test - FAILED",
-                            description: error.message || 'Audio file save/retrieval process failed',
-                            variant: "destructive"
-                          });
-                        } finally {
-                          setIsTestingRecording(false);
-                        }
-                      }}
-                      disabled={isTestingRecording}
-                      className="w-full bg-blue-600 hover:bg-blue-700"
-                    >
-                      {isTestingRecording ? (
-                        <RefreshCw className="w-4 h-4 animate-spin" />
-                      ) : (
-                        <HardDrive className="w-4 h-4" />
-                      )}
-                      {isTestingRecording ? 'Testing Audio Save...' : 'Test Audio File Save & Retrieval'}
-                    </Button>
-                    <p className="text-xs text-slate-400 mt-2">
-                      Creates real audio content, saves to storage, verifies retrieval, tests playback capability, and confirms database integration.
-                    </p>
-                  </CardContent>
-                </Card>
-              </div>
-              
-              <Alert className="border-blue-600 bg-blue-900/20">
-                <TestTube className="h-4 w-4" />
-                <AlertDescription className="text-blue-200">
-                  <strong>Testing Status:</strong> These tools help validate that the recording system is working correctly.
-                  Test recordings will appear in your Archive and can be played back like normal recordings.
-                </AlertDescription>
-              </Alert>
-              
-              <Alert className="border-red-600 bg-red-900/20">
-                <AlertTriangle className="h-4 w-4" />
-                <AlertDescription className="text-red-200">
-                  <strong>RLS Policy Check:</strong> Click "Test RLS Policies" to verify if Row Level Security is blocking voice recording operations.
-                  Common RLS issues:
-                  <br/>• voice_recordings table has RLS enabled but no INSERT policy for users
-                  <br/>• Storage bucket has RLS policies blocking file uploads
-                  <br/>• User authentication not properly linked to RLS policies
-                  <br/>• Database table doesn't exist or has wrong permissions
-                </AlertDescription>
-              </Alert>
-              
-              <Alert className="border-blue-600 bg-blue-900/20">
-                <TestTube className="h-4 w-4" />
-                <AlertDescription className="text-blue-200">
-                  <strong>Connection Diagnostic:</strong> Click "Full Diagnostic" to verify Supabase connection.
-                  <br/>• Shows which Supabase project you're connected to
-                  <br/>• Lists ALL available buckets in your project
-                  <br/>• Tests actual file upload to voice-recordings bucket
-                  <br/>• Check browser console (F12) for detailed results
-                </AlertDescription>
-              </Alert>
-            </CardContent>
-          </Card>
-        </TabsContent>
-
-        <TabsContent value="database-inspect">
-          <Card className="bg-slate-800/50 border-slate-700">
-            <CardHeader>
-              <div className="flex items-center justify-between">
-                <div>
-                  <CardTitle className="text-white flex items-center gap-2">
-                    <Database className="w-5 h-5" />
-                    Database Inspector
-                  </CardTitle>
-                  <CardDescription className="text-slate-300">
-                    Direct access to voice recordings database contents
-                  </CardDescription>
-                </div>
-                <Button 
-                  onClick={loadDatabaseRecordings} 
-                  disabled={isLoadingDatabase}
-                  size="sm"
-                  className="bg-purple-600 hover:bg-purple-700"
-                >
-                  {isLoadingDatabase ? (
-                    <RefreshCw className="w-4 h-4 animate-spin" />
-                  ) : (
-                    <Search className="w-4 h-4" />
-                  )}
-                  {isLoadingDatabase ? 'Loading...' : 'Refresh'}
-                </Button>
-              </div>
-            </CardHeader>
-            <CardContent>
-              <div className="space-y-4">
-                <div className="bg-slate-900/50 p-3 rounded-lg">
-                  <div className="text-sm text-slate-300 mb-2">
-                    <strong>Total Recordings Found:</strong> {databaseRecordings.length}
-                  </div>
-                  <div className="text-xs text-slate-400">
-                    Last refreshed: {new Date().toLocaleTimeString()}
-                  </div>
-                </div>
-                
-                <div className="space-y-2 max-h-96 overflow-y-auto">
-                  {databaseRecordings.length === 0 ? (
-                    <div className="text-center text-slate-400 py-8">
-                      No recordings found in database
-                    </div>
-                  ) : (
-                    databaseRecordings.map((recording, i) => (
-                      <div key={recording.id} className="bg-slate-900/50 p-4 rounded-lg">
-                        <div className="grid grid-cols-1 md:grid-cols-2 gap-3 text-sm">
-                          <div>
-                            <div className="text-white font-medium">Recording #{i + 1}</div>
-                            <div className="text-slate-300">
-                              <strong>ID:</strong> {recording.id}
-                            </div>
-                            <div className="text-slate-300">
-                              <strong>User ID:</strong> {recording.user_id}
-                            </div>
-                            <div className="text-slate-300">
-                              <strong>Session:</strong> {recording.session_id}
-                            </div>
-                            <div className="text-slate-300">
-                              <strong>Type:</strong> {recording.recording_type}
-                            </div>
-                          </div>
-                          <div>
-                            <div className="text-slate-300">
-                              <strong>Duration:</strong> {recording.duration_seconds}s
-                            </div>
-                            <div className="text-slate-300">
-                              <strong>Size:</strong> {(recording.file_size_bytes / 1024).toFixed(1)}KB
-                            </div>
-                            <div className="text-slate-300">
-                              <strong>Created:</strong> {new Date(recording.created_at).toLocaleString()}
-                            </div>
-                            <div className="text-slate-300">
-                              <strong>Storage:</strong> {recording.storage_path}
-                            </div>
-                            {recording.memory_ids && recording.memory_ids.length > 0 && (
-                              <div className="text-slate-300">
-                                <strong>Memories:</strong> {recording.memory_ids.length}
-                              </div>
-                            )}
-                          </div>
-                        </div>
-                        {recording.conversation_summary && (
-                          <div className="mt-2 pt-2 border-t border-slate-600">
-                            <div className="text-xs text-slate-400">
-                              <strong>Summary:</strong> {recording.conversation_summary}
-                            </div>
-                          </div>
-                        )}
-                      </div>
-                    ))
-                  )}
-                </div>
-              </div>
-            </CardContent>
-          </Card>
-        </TabsContent>
-
-        <TabsContent value="storage-inspect">
-          <Card className="bg-slate-800/50 border-slate-700">
-            <CardHeader>
-              <div className="flex items-start justify-between">
-                <div>
-                  <CardTitle className="text-white flex items-center gap-2">
-                    <HardDrive className="w-5 h-5" />
-                    Storage Inspector
-                  </CardTitle>
-                  <CardDescription className="text-slate-300">
-                    Direct access to Supabase storage bucket contents
-                  </CardDescription>
-                </div>
-                <div className="flex flex-col gap-3 min-w-fit">
-                  <Button 
-                    onClick={inspectStorage} 
-                    size="default"
-                    className="bg-orange-600 hover:bg-orange-700"
-                  >
-                    <Search className="w-4 h-4" />
-                    Inspect Storage
-                  </Button>
-                  <Button 
-                    onClick={async () => {
-                      try {
-                        console.log('🔍🚨 SUPABASE CONNECTION DIAGNOSTIC');
-                        console.log('Supabase URL:', supabase.supabaseUrl);
-                        console.log('User:', user);
-                        
-                        // Check if voice_recordings table exists by attempting a simple query
-                        console.log('📝 Testing voice_recordings table access...');
-                        const { data: tableTest, error: tableError } = await supabase
-                          .from('voice_recordings')
-                          .select('id')
-                          .limit(1);
-                        
-                        if (tableError) {
-                          console.error('❌ voice_recordings table access failed:', tableError);
-                          if (tableError.message?.includes('relation') || tableError.message?.includes('does not exist')) {
-                            throw new Error('voice_recordings table does not exist in database!');
-                          } else if (tableError.message?.includes('RLS') || tableError.message?.includes('policy')) {
-                            console.warn('⚠️ RLS policies may be blocking voice_recordings table access');
-                          }
-                        } else {
-                          console.log('✅ voice_recordings table accessible, found records:', tableTest?.length || 0);
-                        }
-                        
-                        // First, list all buckets to see what's actually available
-                        console.log('📦 Listing ALL buckets in Supabase project...');
-                        const { data: buckets, error: bucketError } = await supabase.storage.listBuckets();
-                        
-                        if (bucketError) {
-                          console.error('❌ Failed to list buckets:', bucketError);
-                          throw new Error(`Cannot list buckets: ${bucketError.message}`);
-                        }
-                        
-                        console.log('📦 Available buckets:', buckets);
-                        const bucketNames = buckets?.map(b => b.name) || [];
-                        console.log('🏷️ Bucket names:', bucketNames);
-                        
-                        const hasVoiceRecordings = bucketNames.includes('voice-recordings');
-                        const hasMemoryImages = bucketNames.includes('memory-images');
-                        
-                        console.log('✅ voice-recordings exists:', hasVoiceRecordings);
-                        console.log('✅ memory-images exists:', hasMemoryImages);
-                        
-                        if (!hasVoiceRecordings) {
-                          throw new Error(`voice-recordings bucket not found! Available buckets: ${bucketNames.join(', ') || 'none'}`);
-                        }
-                        
-                        // Now test upload
-                        if (!user?.id) {
-                          throw new Error('User authentication required');
-                        }
-
-                        console.log('🧪 Testing file upload to voice-recordings...');
-                        const testContent = 'Test audio file content';
-                        const testBlob = new Blob([testContent], { type: 'audio/wav' });
-                        const testPath = `${user.id}/diagnostic-test-${Date.now()}.wav`;
-                        
-                        console.log('📤 Uploading test file to path:', testPath);
-                        
-                        const { data, error } = await supabase.storage
-                          .from('voice-recordings')
-                          .upload(testPath, testBlob, {
-                            contentType: 'audio/wav',
-                            cacheControl: '3600'
-                          });
-
-                        if (error) {
-                          console.error('❌ Upload failed:', error);
-                          throw new Error(`Upload failed: ${error.message}`);
-                        }
-
-                        console.log('✅ Test file uploaded successfully to:', data.path);
-                        
-                        // Clean up
-                        await supabase.storage
-                          .from('voice-recordings')
-                          .remove([testPath]);
-                        
-                        console.log('🧹 Test file cleaned up');
-                        
-                        toast({
-                          title: "✅ Connection Test PASSED",
-                          description: `Buckets: ${bucketNames.length} | Table: ${tableError ? 'Error' : 'OK'} | Upload: Success`,
-                          variant: "default"
-                        });
-                        
-                      } catch (error: any) {
-                        console.error('❌🚨 DIAGNOSTIC FAILED:', error);
-                        toast({
-                          title: "❌ Connection/Upload Failed", 
-                          description: error.message || 'Check console for details',
-                          variant: "destructive"
-                        });
-                      }
-                    }}
-                    size="default"
-                    className="bg-blue-600 hover:bg-blue-700 font-medium"
-                  >
-                    <TestTube className="w-4 h-4" />
-                    Full Diagnostic
-                  </Button>
-                </div>
-              </div>
-            </CardHeader>
-            <CardContent>
-              <div className="space-y-4">
-                {storageInspection ? (
-                  <>
-                    <div className="bg-slate-900/50 p-3 rounded-lg">
-                      <div className="grid grid-cols-1 md:grid-cols-3 gap-4 text-sm">
-                        <div>
-                          <div className="text-white font-medium">User Folder</div>
-                          <div className="text-slate-300">{storageInspection.userFolder}</div>
-                        </div>
-                        <div>
-                          <div className="text-white font-medium">Total Files</div>
-                          <div className="text-slate-300">{storageInspection.totalFiles}</div>
-                        </div>
-                        <div>
-                          <div className="text-white font-medium">Bucket</div>
-                          <div className="text-slate-300">voice-recordings</div>
-                        </div>
-                      </div>
-                    </div>
-                    
-                    <div className="space-y-2 max-h-96 overflow-y-auto">
-                      {storageInspection.files.length === 0 ? (
-                        <div className="text-center text-slate-400 py-8">
-                          No files found in storage bucket
-                        </div>
-                      ) : (
-                        storageInspection.files.map((file: any, i: number) => (
-                          <div key={file.name} className="bg-slate-900/50 p-3 rounded-lg">
-                            <div className="grid grid-cols-1 md:grid-cols-2 gap-3 text-sm">
-                              <div>
-                                <div className="text-white font-medium">File #{i + 1}</div>
-                                <div className="text-slate-300">
-                                  <strong>Name:</strong> {file.name}
-                                </div>
-                                <div className="text-slate-300">
-                                  <strong>Size:</strong> {file.metadata?.size ? (file.metadata.size / 1024).toFixed(1) + 'KB' : 'Unknown'}
-                                </div>
-                              </div>
-                              <div>
-                                <div className="text-slate-300">
-                                  <strong>Created:</strong> {new Date(file.created_at).toLocaleString()}
-                                </div>
-                                <div className="text-slate-300">
-                                  <strong>Updated:</strong> {new Date(file.updated_at).toLocaleString()}
-                                </div>
-                                <div className="text-slate-300">
-                                  <strong>Type:</strong> {file.metadata?.mimetype || 'Unknown'}
-                                </div>
-                              </div>
-                            </div>
-                          </div>
-                        ))
-                      )}
-                    </div>
-                  </>
-                ) : (
-                  <div className="text-center text-slate-400 py-8">
-                    Click "Inspect Storage" to view storage bucket contents
-                  </div>
-                )}
-              </div>
-            </CardContent>
-          </Card>
-        </TabsContent>
 
         <TabsContent value="generator">
           <MemoryRecordingManager />
