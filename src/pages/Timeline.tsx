--- conflicted
+++ resolved
@@ -782,7 +782,7 @@
           }}
         >
           <div
-            className="max-w-4xl mx-auto px-8 py-32 transition-transform duration-100 ease-out"
+            className="max-w-4xl mx-auto px-8 py-16 transition-transform duration-100 ease-out"
             style={{ 
               transform: `translate(${panOffset.x}px, ${panOffset.y}px) scale(${zoomLevel})`,
               transformOrigin: '0 0',
@@ -821,71 +821,23 @@
             className="relative animate-fade-in"
             style={{
               minHeight: (() => {
-                // TIMELINE CONTAINER HEIGHT: Must match the actual timeline content height
+                // FULL PAGE DEFAULT: Always start with one full page height minimum
                 const currentYear = new Date().getFullYear();
                 const sharedBirthYear = timelineProfile?.birth_date 
                   ? new Date(timelineProfile.birth_date).getFullYear() 
                   : timelineData[0]?.year || new Date().getFullYear();
                 const totalYears = currentYear - sharedBirthYear;
                 
-                // Start with viewport-based minimum height
+                // ALWAYS ONE PAGE MINIMUM: Ensure timeline fills viewport height
                 const viewportHeight = window.innerHeight - 200;
-                const baseHeight = Math.max(viewportHeight * 0.9, 800);
+                const baseHeight = Math.max(viewportHeight * 0.9, 800); // Always at least 90% of screen or 800px minimum
                 
-                // Use overlap checker for initial spacing
+                // Use dedicated overlap checker module with generous spacing for readability
                 const overlapCheck = checkLabelOverlaps(timelineData, totalYears, baseHeight, 80);
-                const pixelsPerYear = overlapCheck.finalHeight / totalYears;
                 
-<<<<<<< HEAD
-                // Calculate actual maximum position needed (same as timeline elements)
-                let actualMaxHeight = overlapCheck.finalHeight;
-                
-                for (const yearData of timelineData) {
-                  const yearsFromBirth = yearData.year - sharedBirthYear;
-                  let topPosition = (yearsFromBirth * pixelsPerYear) + 50;
-                  
-                  // Apply positioning logic
-                  if (yearData.year === sharedBirthYear) {
-                    topPosition = 50;
-                  }
-                  
-                  if (yearData.isCurrentYear) {
-                    const bottomAnchor = overlapCheck.finalHeight - 150;
-                    if (topPosition < bottomAnchor) {
-                      topPosition = bottomAnchor;
-                    }
-                  }
-                  
-                  // Track maximum position + content height
-                  actualMaxHeight = Math.max(actualMaxHeight, topPosition + 200);
-                }
-                
-                // Add padding for smooth scrolling to start/end points
-                const finalContainerHeight = actualMaxHeight + 200; // Extra padding for viewport visibility
-                
-                console.log(`🎯 TIMELINE CONTAINER: Base ${Math.round(baseHeight)}px → Overlap ${Math.round(overlapCheck.finalHeight)}px → Actual ${Math.round(actualMaxHeight)}px → Final ${Math.round(finalContainerHeight)}px`);
-                
-                // Debug current year positioning
-                const currentYearData = timelineData.find(y => y.isCurrentYear);
-                if (currentYearData) {
-                  const yearsFromBirth = currentYearData.year - sharedBirthYear;
-                  const calculatedPos = (yearsFromBirth * pixelsPerYear) + 50;
-                  const bottomAnchor = overlapCheck.finalHeight - 150;
-                  const finalPos = calculatedPos < bottomAnchor ? bottomAnchor : calculatedPos;
-                  console.log(`🎯 CURRENT YEAR (${currentYearData.year}) POSITIONING:`, {
-                    calculatedPos: Math.round(calculatedPos),
-                    bottomAnchor: Math.round(bottomAnchor),
-                    finalPos: Math.round(finalPos),
-                    actualMaxHeight: Math.round(actualMaxHeight)
-                  });
-                }
-                
-                return finalContainerHeight;
-=======
                 console.log(`🎯 FULL PAGE TIMELINE: ${Math.round(baseHeight)}px → ${Math.round((overlapCheck as any).finalHeight)}px (${Math.round((overlapCheck as any).finalHeight / viewportHeight * 100)}% of screen)`);
                 
                 return (overlapCheck as any).finalHeight;
->>>>>>> b6daf1c7
               })()
             }}
           >
@@ -903,57 +855,12 @@
               const pixelsPerYear = (overlapCheck as any).finalHeight / totalYears;
               const totalHeight = (overlapCheck as any).finalHeight;
 
-              // Calculate timeline line height - must reach the furthest positioned year
-              let maxYearPosition = 0;
-              let currentYearPosition = 0;
-              
-              for (const yearData of timelineData) {
-                const yearsFromBirth = yearData.year - sharedBirthYear;
-                let topPosition = (yearsFromBirth * pixelsPerYear) + 50;
-                
-                // Apply same positioning logic as year elements
-                if (yearData.year === sharedBirthYear) {
-                  topPosition = 50;
-                }
-                
-                if (yearData.isCurrentYear) {
-                  const bottomAnchor = totalHeight - 150;
-                  if (topPosition < bottomAnchor) {
-                    topPosition = bottomAnchor;
-                  }
-                  currentYearPosition = topPosition;
-                }
-                
-                // Track the maximum position of any year
-                maxYearPosition = Math.max(maxYearPosition, topPosition);
-              }
-              
-              // Timeline line MUST extend to at least the current year position + generous margin
-              // The line should visually connect to the current year marker
-              const lineEndPosition = Math.max(
-                currentYearPosition + 100, // Current year + margin
-                maxYearPosition + 100,     // Any other year + margin  
-                totalHeight                // Base container height
-              );
-              
-              const actualLineHeight = lineEndPosition;
-              
-              console.log('🎯 TIMELINE LINE CALCULATION:', {
-                totalHeight: Math.round(totalHeight),
-                currentYearPosition: Math.round(currentYearPosition),
-                maxYearPosition: Math.round(maxYearPosition),
-                lineEndPosition: Math.round(lineEndPosition),
-                actualLineHeight: Math.round(actualLineHeight),
-                currentYear: timelineData.find(y => y.isCurrentYear)?.year,
-                pixelsPerYear: Math.round(pixelsPerYear * 100) / 100
-              });
-
               return (
                 <>
-                  {/* Timeline Line - extends to cover all positioned elements */}
+                  {/* Timeline Line - centered */}
                   <div 
                     className="absolute left-1/4 top-0 w-1 bg-black"
-                    style={{ height: `${actualLineHeight}px` }}
+                    style={{ height: `${totalHeight}px` }}
                   />
 
                   {/* Timeline Content with proportional spacing - CHRONOLOGICAL ORDER */}
@@ -970,33 +877,14 @@
                     const yearsFromBirth = yearData.year - sharedBirthYear;
                     let topPosition = (yearsFromBirth * pixelsPerYear) + 50; // Start 50px from top
                     
-                    // DEBUG: Log positioning calculations
-                    console.log(`🎯 Timeline Position Debug:`, {
-                      year: yearData.year,
-                      sharedBirthYear,
-                      yearsFromBirth,
-                      pixelsPerYear: pixelsPerYear.toFixed(2),
-                      calculatedTop: topPosition.toFixed(2),
-                      isCurrentYear: yearData.isCurrentYear,
-                      memories: yearData.memories.map(m => ({ title: m.title, date: m.memory_date || m.date }))
-                    });
-                    
                     // Anchor birth year at the top
                     if (yearData.year === sharedBirthYear) {
                       topPosition = 50; // Fixed at top with small margin
-                      console.log(`🎯 Birth year anchored at top:`, { year: yearData.year, topPosition });
                     }
                     
-                    // Anchor current year at the bottom ONLY if it would be positioned higher than calculated
+                    // Anchor current year at the bottom
                     if (yearData.isCurrentYear) {
-                      const bottomAnchor = totalHeight - 150; // Bottom position with margin
-                      if (topPosition < bottomAnchor) {
-                        // Only anchor if calculated position is above the bottom - otherwise use calculated position
-                        topPosition = bottomAnchor;
-                        console.log(`🎯 Current year anchored at bottom:`, { year: yearData.year, topPosition, totalHeight, reason: 'calculated position was above bottom' });
-                      } else {
-                        console.log(`🎯 Current year using calculated position:`, { year: yearData.year, topPosition, bottomAnchor, reason: 'calculated position is already at/below bottom' });
-                      }
+                      topPosition = totalHeight - 150; // Fixed at bottom with margin for content
                     }
                     
                     return (
